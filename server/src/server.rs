// Copyright 2022 CeresDB Project Authors. Licensed under Apache-2.0.

//! Server

use std::sync::Arc;

use analytic_engine::setup::OpenedWals;
use catalog::manager::ManagerRef;
use cluster::ClusterRef;
use df_operator::registry::FunctionRegistryRef;
use interpreters::table_manipulator::TableManipulatorRef;
use log::{info, warn};
use logger::RuntimeLevel;
use query_engine::executor::Executor as QueryExecutor;
use router::{endpoint::Endpoint, RouterRef};
use snafu::{Backtrace, OptionExt, ResultExt, Snafu};
use table_engine::engine::{EngineRuntimes, TableEngineRef};

use crate::{
    config::ServerConfig,
    grpc::{self, RpcServices},
    http::{self, HttpConfig, Service},
    instance::{Instance, InstanceRef},
    limiter::Limiter,
    local_tables::{self, LocalTablesRecoverer},
    mysql,
    mysql::error::Error as MysqlError,
    schema_config_provider::SchemaConfigProviderRef,
};

#[derive(Debug, Snafu)]
pub enum Error {
    #[snafu(display("Missing engine runtimes.\nBacktrace:\n{}", backtrace))]
    MissingEngineRuntimes { backtrace: Backtrace },

    #[snafu(display("Missing log runtime.\nBacktrace:\n{}", backtrace))]
    MissingLogRuntime { backtrace: Backtrace },

    #[snafu(display("Missing router.\nBacktrace:\n{}", backtrace))]
    MissingRouter { backtrace: Backtrace },

    #[snafu(display("Missing schema config provider.\nBacktrace:\n{}", backtrace))]
    MissingSchemaConfigProvider { backtrace: Backtrace },

    #[snafu(display("Missing catalog manager.\nBacktrace:\n{}", backtrace))]
    MissingCatalogManager { backtrace: Backtrace },

    #[snafu(display("Missing query executor.\nBacktrace:\n{}", backtrace))]
    MissingQueryExecutor { backtrace: Backtrace },

    #[snafu(display("Missing table engine.\nBacktrace:\n{}", backtrace))]
    MissingTableEngine { backtrace: Backtrace },

    #[snafu(display("Missing table manipulator.\nBacktrace:\n{}", backtrace))]
    MissingTableManipulator { backtrace: Backtrace },

    #[snafu(display("Missing function registry.\nBacktrace:\n{}", backtrace))]
    MissingFunctionRegistry { backtrace: Backtrace },

    #[snafu(display("Missing wals.\nBacktrace:\n{}", backtrace))]
    MissingWals { backtrace: Backtrace },

    #[snafu(display("Missing limiter.\nBacktrace:\n{}", backtrace))]
    MissingLimiter { backtrace: Backtrace },

    #[snafu(display("Http service failed, msg:{}, err:{}", msg, source))]
    HttpService {
        msg: String,
        source: crate::http::Error,
    },

    #[snafu(display("Failed to build mysql service, err:{}", source))]
    BuildMysqlService { source: MysqlError },

    #[snafu(display("Failed to start mysql service, err:{}", source))]
    StartMysqlService { source: MysqlError },

    #[snafu(display("Failed to register system catalog, err:{}", source))]
    RegisterSystemCatalog { source: catalog::manager::Error },

    #[snafu(display("Failed to build grpc service, err:{}", source))]
    BuildGrpcService { source: crate::grpc::Error },

    #[snafu(display("Failed to start grpc service, err:{}", source))]
    StartGrpcService { source: crate::grpc::Error },

    #[snafu(display("Failed to start cluster, err:{}", source))]
    StartCluster { source: cluster::Error },

    #[snafu(display("Failed to open tables in standalone mode, err:{}", source))]
    OpenLocalTables { source: local_tables::Error },
}

define_result!(Error);

// TODO(yingwen): Consider a config manager
/// Server
pub struct Server<Q: QueryExecutor + 'static> {
    http_service: Service<Q>,
    rpc_services: RpcServices<Q>,
    mysql_service: mysql::MysqlService<Q>,
    instance: InstanceRef<Q>,
    cluster: Option<ClusterRef>,
    local_tables_recoverer: Option<LocalTablesRecoverer>,
}

impl<Q: QueryExecutor + 'static> Server<Q> {
    pub async fn stop(mut self) {
        self.rpc_services.shutdown().await;
        self.http_service.stop();
        self.mysql_service.shutdown();

        if let Some(cluster) = &self.cluster {
            cluster.stop().await.expect("fail to stop cluster");
        }
    }

    pub async fn start(&mut self) -> Result<()> {
        // Run in standalone mode
        if let Some(local_tables_recoverer) = &self.local_tables_recoverer {
            info!("Server start, open local tables");
            local_tables_recoverer
                .recover()
                .await
                .context(OpenLocalTables)?;
        }

        // Run in cluster mode
        if let Some(cluster) = &self.cluster {
            info!("Server start, start cluster");
            cluster.start().await.context(StartCluster)?;
        }

        // TODO: Is it necessary to create default schema in cluster mode?
        info!("Server start, create default schema if not exist");
        self.create_default_schema_if_not_exists().await;

        info!("Server start, start services");
        self.http_service.start().await.context(HttpService {
            msg: "start failed",
        })?;
        self.mysql_service
            .start()
            .await
            .context(StartMysqlService)?;
        self.rpc_services.start().await.context(StartGrpcService)?;

        info!("Server start finished");

        Ok(())
    }

    async fn create_default_schema_if_not_exists(&self) {
        let catalog_mgr = &self.instance.catalog_manager;
        let default_catalog = catalog_mgr
            .catalog_by_name(catalog_mgr.default_catalog_name())
            .expect("Fail to retrieve default catalog")
            .expect("Default catalog doesn't exist");

        if default_catalog
            .schema_by_name(catalog_mgr.default_schema_name())
            .expect("Fail to retrieve default schema")
            .is_none()
        {
            warn!("Default schema doesn't exist and create it");
            default_catalog
                .create_schema(catalog_mgr.default_schema_name())
                .await
                .expect("Fail to create default schema");
        }
    }
}

#[must_use]
pub struct Builder<Q> {
    server_config: ServerConfig,
    node_addr: String,
    config_content: Option<String>,
    engine_runtimes: Option<Arc<EngineRuntimes>>,
    log_runtime: Option<Arc<RuntimeLevel>>,
    catalog_manager: Option<ManagerRef>,
    query_executor: Option<Q>,
    table_engine: Option<TableEngineRef>,
    table_manipulator: Option<TableManipulatorRef>,
    function_registry: Option<FunctionRegistryRef>,
    limiter: Limiter,
    cluster: Option<ClusterRef>,
    router: Option<RouterRef>,
    schema_config_provider: Option<SchemaConfigProviderRef>,
    local_tables_recoverer: Option<LocalTablesRecoverer>,
    opened_wals: Option<OpenedWals>,
}

impl<Q: QueryExecutor + 'static> Builder<Q> {
    pub fn new(config: ServerConfig) -> Self {
        Self {
            server_config: config,
            node_addr: "".to_string(),
            config_content: None,
            engine_runtimes: None,
            log_runtime: None,
            catalog_manager: None,
            query_executor: None,
            table_engine: None,
            table_manipulator: None,
            function_registry: None,
            limiter: Limiter::default(),
            cluster: None,
            router: None,
            schema_config_provider: None,
            local_tables_recoverer: None,
            opened_wals: None,
        }
    }

    pub fn node_addr(mut self, node_addr: String) -> Self {
        self.node_addr = node_addr;
        self
    }

    pub fn config_content(mut self, config_content: String) -> Self {
        self.config_content = Some(config_content);
        self
    }

    pub fn engine_runtimes(mut self, engine_runtimes: Arc<EngineRuntimes>) -> Self {
        self.engine_runtimes = Some(engine_runtimes);
        self
    }

    pub fn log_runtime(mut self, log_runtime: Arc<RuntimeLevel>) -> Self {
        self.log_runtime = Some(log_runtime);
        self
    }

    pub fn catalog_manager(mut self, val: ManagerRef) -> Self {
        self.catalog_manager = Some(val);
        self
    }

    pub fn query_executor(mut self, val: Q) -> Self {
        self.query_executor = Some(val);
        self
    }

    pub fn table_engine(mut self, val: TableEngineRef) -> Self {
        self.table_engine = Some(val);
        self
    }

    pub fn table_manipulator(mut self, val: TableManipulatorRef) -> Self {
        self.table_manipulator = Some(val);
        self
    }

    pub fn function_registry(mut self, val: FunctionRegistryRef) -> Self {
        self.function_registry = Some(val);
        self
    }

    pub fn limiter(mut self, val: Limiter) -> Self {
        self.limiter = val;
        self
    }

    pub fn cluster(mut self, cluster: ClusterRef) -> Self {
        self.cluster = Some(cluster);
        self
    }

    pub fn router(mut self, router: RouterRef) -> Self {
        self.router = Some(router);
        self
    }

    pub fn schema_config_provider(
        mut self,
        schema_config_provider: SchemaConfigProviderRef,
    ) -> Self {
        self.schema_config_provider = Some(schema_config_provider);
        self
    }

    pub fn local_tables_recoverer(mut self, local_tables_recoverer: LocalTablesRecoverer) -> Self {
        self.local_tables_recoverer = Some(local_tables_recoverer);
        self
    }

    pub fn opened_wals(mut self, opened_wals: OpenedWals) -> Self {
        self.opened_wals = Some(opened_wals);
        self
    }

    /// Build and run the server
    pub fn build(self) -> Result<Server<Q>> {
        // Build instance
        let catalog_manager = self.catalog_manager.context(MissingCatalogManager)?;
        let query_executor = self.query_executor.context(MissingQueryExecutor)?;
        let table_engine = self.table_engine.context(MissingTableEngine)?;
        let table_manipulator = self.table_manipulator.context(MissingTableManipulator)?;
        let function_registry = self.function_registry.context(MissingFunctionRegistry)?;
        let opened_wals = self.opened_wals.context(MissingWals)?;

        let instance = {
            let instance = Instance {
                catalog_manager,
                query_executor,
                table_engine,
                function_registry,
                limiter: self.limiter,
                table_manipulator,
            };
            InstanceRef::new(instance)
        };

        // Create http config
        let endpoint = Endpoint {
            addr: self.server_config.bind_addr.clone(),
            port: self.server_config.http_port,
        };

        let http_config = HttpConfig {
            endpoint,
            max_body_size: self.server_config.http_max_body_size,
            timeout: self.server_config.timeout.map(|v| v.0),
        };

        let engine_runtimes = self.engine_runtimes.context(MissingEngineRuntimes)?;
        let log_runtime = self.log_runtime.context(MissingLogRuntime)?;
        let config_content = self.config_content.expect("Missing config content");
        let provider = self
            .schema_config_provider
            .context(MissingSchemaConfigProvider)?;
        let http_service = http::Builder::new(http_config)
            .engine_runtimes(engine_runtimes.clone())
            .log_runtime(log_runtime)
            .instance(instance.clone())
            .schema_config_provider(provider.clone())
            .config_content(config_content)
            .build()
            .context(HttpService {
                msg: "build failed",
            })?;

        let mysql_config = mysql::MysqlConfig {
            ip: self.server_config.bind_addr.clone(),
            port: self.server_config.mysql_port,
            timeout: self.server_config.timeout.map(|v| v.0),
        };

        let mysql_service = mysql::Builder::new(mysql_config)
            .runtimes(engine_runtimes.clone())
            .instance(instance.clone())
            .build()
            .context(BuildMysqlService)?;

        let router = self.router.context(MissingRouter)?;
<<<<<<< HEAD
        let rpc_services = grpc::Builder::new()
            .endpoint(
                Endpoint::new(self.server_config.bind_addr, self.server_config.grpc_port)
                    .to_string(),
            )
            .local_endpoint(Endpoint::new(self.node_addr, self.server_config.grpc_port).to_string())
            .resp_compress_min_length(
                self.server_config.resp_compress_min_length.as_bytes() as usize
            )
            .runtimes(engine_runtimes)
            .instance(instance.clone())
            .router(router)
            .cluster(self.cluster.clone())
            .opened_wals(opened_wals)
            .schema_config_provider(provider)
            .forward_config(self.server_config.forward)
            .hotspot_config(self.server_config.hotspot_config)
            .timeout(self.server_config.timeout.map(|v| v.0))
            .auto_create_table(self.server_config.auto_create_table)
            .build()
            .context(BuildGrpcService)?;
=======
        let rpc_services =
            grpc::Builder::new()
                .endpoint(
                    Endpoint::new(self.server_config.bind_addr, self.server_config.grpc_port)
                        .to_string(),
                )
                .local_endpoint(
                    Endpoint::new(self.node_addr, self.server_config.grpc_port).to_string(),
                )
                .resp_compress_min_length(
                    self.server_config.resp_compress_min_length.as_byte() as usize
                )
                .runtimes(engine_runtimes)
                .instance(instance.clone())
                .router(router)
                .cluster(self.cluster.clone())
                .opened_wals(opened_wals)
                .schema_config_provider(provider)
                .forward_config(self.server_config.forward)
                .timeout(self.server_config.timeout.map(|v| v.0))
                .auto_create_table(self.server_config.auto_create_table)
                .build()
                .context(BuildGrpcService)?;
>>>>>>> 32bd51ec

        let server = Server {
            http_service,
            rpc_services,
            mysql_service,
            instance,
            cluster: self.cluster,
            local_tables_recoverer: self.local_tables_recoverer,
        };
        Ok(server)
    }
}<|MERGE_RESOLUTION|>--- conflicted
+++ resolved
@@ -355,29 +355,6 @@
             .context(BuildMysqlService)?;
 
         let router = self.router.context(MissingRouter)?;
-<<<<<<< HEAD
-        let rpc_services = grpc::Builder::new()
-            .endpoint(
-                Endpoint::new(self.server_config.bind_addr, self.server_config.grpc_port)
-                    .to_string(),
-            )
-            .local_endpoint(Endpoint::new(self.node_addr, self.server_config.grpc_port).to_string())
-            .resp_compress_min_length(
-                self.server_config.resp_compress_min_length.as_bytes() as usize
-            )
-            .runtimes(engine_runtimes)
-            .instance(instance.clone())
-            .router(router)
-            .cluster(self.cluster.clone())
-            .opened_wals(opened_wals)
-            .schema_config_provider(provider)
-            .forward_config(self.server_config.forward)
-            .hotspot_config(self.server_config.hotspot_config)
-            .timeout(self.server_config.timeout.map(|v| v.0))
-            .auto_create_table(self.server_config.auto_create_table)
-            .build()
-            .context(BuildGrpcService)?;
-=======
         let rpc_services =
             grpc::Builder::new()
                 .endpoint(
@@ -397,11 +374,11 @@
                 .opened_wals(opened_wals)
                 .schema_config_provider(provider)
                 .forward_config(self.server_config.forward)
+                .hotspot_config(self.server_config.hotspot_config)
                 .timeout(self.server_config.timeout.map(|v| v.0))
                 .auto_create_table(self.server_config.auto_create_table)
                 .build()
                 .context(BuildGrpcService)?;
->>>>>>> 32bd51ec
 
         let server = Server {
             http_service,
